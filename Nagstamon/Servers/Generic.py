# encoding: utf-8

# Nagstamon - Nagios status monitor for your desktop
# Copyright (C) 2008-2016 Henri Wahl <h.wahl@ifw-dresden.de> et al.
#
# This program is free software; you can redistribute it and/or modify
# it under the terms of the GNU General Public License as published by
# the Free Software Foundation; either version 2 of the License, or
# (at your option) any later version.
#
# This program is distributed in the hope that it will be useful,
# but WITHOUT ANY WARRANTY; without even the implied warranty of
# MERCHANTABILITY or FITNESS FOR A PARTICULAR PURPOSE.  See the
# GNU General Public License for more details.
#
# You should have received a copy of the GNU General Public License
# along with this program; if not, write to the Free Software
# Foundation, Inc., 51 Franklin Street, Fifth Floor, Boston, MA  02110-1301, USA

import requests
import requests_kerberos
# disable annoying InsecureRequestWarning warnings
try:
<<<<<<< HEAD
    requests.packages.urllib3.disable_warnings(requests.packages.urllib3.exceptions.InsecureRequestWarning)
except:
=======
    requests.packages.urllib3.disable_warnings()
except Exception:
>>>>>>> bfb71f66
    # older requests version might not have the packages submodule
    # for example the one in Ubuntu 14.04
    pass

import sys
import socket
import copy
import datetime
import traceback
import platform
import urllib.parse
from bs4 import BeautifulSoup

from Nagstamon.Helpers import (host_is_filtered_out_by_re,
                               ServiceIsFilteredOutByRE,
                               StatusInformationIsFilteredOutByRE,
                               CriticalityIsFilteredOutByRE,
                               not_empty,
                               webbrowser_open,
                               STATES)

from Nagstamon.Objects import (GenericService,
                               GenericHost,
                               Result)

from Nagstamon.Config import (conf,
                              AppInfo,
                              debug_queue)

from collections import OrderedDict


class GenericServer(object):

    '''
        Abstract server which serves as template for all other types
        Default values are for Nagios servers
    '''

    TYPE = 'Generic'

    # dictionary to translate status bitmaps on webinterface into status flags
    # this are defaults from Nagios
    # 'disabled.gif' is in Nagios for hosts the same as 'passiveonly.gif' for services
    STATUS_MAPPING = {'ack.gif': 'acknowledged',
                      'passiveonly.gif': 'passiveonly',
                      'disabled.gif': 'passiveonly',
                      'ndisabled.gif': 'notifications_disabled',
                      'downtime.gif': 'scheduled_downtime',
                      'flapping.gif': 'flapping'}

    # Entries for monitor default actions in context menu
    MENU_ACTIONS = ['Monitor', 'Recheck', 'Acknowledge', 'Submit check result', 'Downtime']

    # Arguments available for submitting check results
    SUBMIT_CHECK_RESULT_ARGS = ['check_output', 'performance_data']

    # URLs for browser shortlinks/buttons on popup window
    BROWSER_URLS = {'monitor': '$MONITOR$',
                    'hosts': '$MONITOR-CGI$/status.cgi?hostgroup=all&style=hostdetail&hoststatustypes=12',
                    'services': '$MONITOR-CGI$/status.cgi?host=all&servicestatustypes=253',
                    'history': '$MONITOR-CGI$/history.cgi?host=all'}

    USER_AGENT = '{0}/{1}/{2}'.format(AppInfo.NAME, AppInfo.VERSION, platform.system())

    # needed to check return code of monitor server in case of false authentication
    STATUS_CODES_NO_AUTH = [401, 403]

    def __init__(self, **kwds):
        # add all keywords to object, every mode searchs inside for its favorite arguments/keywords
        for k in kwds:
            self.__dict__[k] = kwds[k]

        self.enabled = False
        self.type = ''
        self.monitor_url = ''
        self.monitor_cgi_url = ''
        self.username = ''
        self.password = ''
        self.use_proxy = False
        self.use_proxy_from_os = False
        self.proxy_address = ''
        self.proxy_username = ''
        self.proxy_password = ''
        self.auth_type = ''
        self.hosts = dict()
        self.new_hosts = dict()
        self.isChecking = False
        self.CheckingForNewVersion = False
        # store current and difference of worst state for notification
        self.worst_status_diff = self.worst_status_current = 'UP'
        self.nagitems_filtered_list = list()
        self.nagitems_filtered = {'services': {'DISASTER': [], 'CRITICAL': [], 'HIGH': [],
            'AVERAGE': [], 'WARNING': [], 'INFORMATION': [], 'UNKNOWN': []},
            'hosts': {'DOWN': [], 'UNREACHABLE': []}}
        # number of filtered items
        self.nagitems_filtered_count = 0
        self.down = 0
        self.unreachable = 0
        self.unknown = 0
        self.critical = 0
        self.warning = 0
        # zabbix support
        self.information = 0
        self.average = 0
        self.high = 0
        self.disaster = 0

        self.all_ok = True
        self.status = ''
        self.status_description = ''
        self.status_code = 0
        self.has_error = False
        self.timeout = 10

        # The events_* are recycled from GUI.py
        # history of events to track status changes for notifications
        # events that came in
        self.events_current = {}
        # events that had been already displayed in popwin and need no extra mark
        self.events_history = {}
        # events to be given to custom notification, maybe to desktop notification too
        self.events_notification = {}

        # needed for looping server thread
        self.thread_counter = 0
        # needed for RecheckAll - save start_time once for not having to get it for every recheck
        self.start_time = None

        # Requests-based connections
        self.session = None

        # flag which decides if authentication has to be renewed
        self.refresh_authentication = False
        # to handle Icinga versions this information is necessary, might be of future use for others too
        self.version = ''

        # Special FX
        # Centreon
        self.use_autologin = False
        self.autologin_key = ''
        # Icinga
        self.use_display_name_host = False
        self.use_display_name_service = False
        # Check_MK Multisite
        self.force_authuser = False

        # OP5 api filters
        self.host_filter = 'state !=0'
        self.service_filter = 'state !=0 or host.state != 0'

    def init_config(self):
        '''
            set URLs for CGI - they are static and there is no need to set them with every cycle
        '''
        # create filters like described in
        # http://www.nagios-wiki.de/nagios/tips/host-_und_serviceproperties_fuer_status.cgi?s=servicestatustypes
        #
        # the following variables are not necessary anymore as with 'new' filtering
        #
        # hoststatus
        # hoststatustypes = 12
        # servicestatus
        # servicestatustypes = 253
        # serviceprops & hostprops both have the same values for the same states so I
        # group them together
        # hostserviceprops = 0

        # services (unknown, warning or critical?) as dictionary, sorted by hard and soft state type
        self.cgiurl_services = {
            'hard': self.monitor_cgi_url + '/status.cgi?host=all&servicestatustypes=253&serviceprops=262144&limit=0',
            'soft': self.monitor_cgi_url + '/status.cgi?host=all&servicestatustypes=253&serviceprops=524288&limit=0'}
        # hosts (up or down or unreachable)
        self.cgiurl_hosts = {
            'hard': self.monitor_cgi_url + '/status.cgi?hostgroup=all&style=hostdetail&hoststatustypes=12&hostprops=262144&limit=0',
            'soft': self.monitor_cgi_url + '/status.cgi?hostgroup=all&style=hostdetail&hoststatustypes=12&hostprops=524288&limit=0'}

    def init_HTTP(self):
        '''
            partly not constantly working Basic Authorization requires extra Authorization headers,
            different between various server types
        '''
        if self.session is None:
            self.session = requests.Session()
            self.session.headers['User-Agent'] = self.USER_AGENT

            # support for different authentication types
            if self.authentication == 'basic':
                # basic authentication
                # self.session.auth = (self.username, self.password)
                self.session.auth = requests.auth.HTTPBasicAuth(self.username, self.password)
            elif self.authentication == 'digest':
                self.session.auth = requests.auth.HTTPDigestAuth(self.username, self.password)
            elif self.authentication == 'kerberos':
                self.session.auth = requests_kerberos.HTTPKerberosAuth()

            # default to not check TLS validity
            self.session.verify = False

            # add proxy information
            self.proxify(self.session)

    def proxify(self, requester):
        '''
            add proxy information to session or single request
        '''
        # check if proxies have to be used
        if self.use_proxy is True:
            if self.use_proxy_from_os is True:
                # if .trust_enf is true the system environment will be evaluated
                requester.trust_env = True
                requester.proxies = dict()
            else:
                # check if username and password are given and provide credentials if needed
                if self.proxy_username == self.proxy_password == '':
                    user_pass = ''
                else:
                    user_pass = '{0}:{1}@'.format(self.proxy_username, self.proxy_password)

                # split and analyze proxy URL
                proxy_address_parts = self.proxy_address.split('//')
                scheme = proxy_address_parts[0]
                host_port = ''.join(proxy_address_parts[1:])

                # use only valid schemes
                if scheme.lower() in ('http:', 'https:'):
                    # merge proxy URL
                    proxy_url = '{0}//{1}{2}'.format(scheme, user_pass, host_port)
                    # fill session.proxies for both protocols
                    requester.proxies = {'http': proxy_url, 'https': proxy_url}
        else:
            # disable evaluation of environment variables
            requester.trust_env = False
            requester.proxies = None

    def reset_HTTP(self):
        '''
            if authentication fails try to reset any HTTP session stuff - might be different for different monitors
        '''
        self.session = None

    def get_name(self):
        '''
        return stringified name
        '''
        return str(self.name)

    def get_username(self):
        '''
        return stringified username
        '''
        return str(self.username)

    def get_password(self):
        '''
        return stringified password
        '''
        return str(self.password)

    def get_server_version(self):
        '''
        dummy function, at the moment only used by Icinga
        '''
        pass

    def set_recheck(self, info_dict):
        self._set_recheck(info_dict['host'], info_dict['service'])

    def _set_recheck(self, host, service):
        if service != '':
            if self.hosts[host].services[service].is_passive_only():
                # Do not check passive only checks
                return
        # get start time from Nagios as HTML to use same timezone setting like the locally installed Nagios
        result = self.FetchURL(
            self.monitor_cgi_url + '/cmd.cgi?' + urllib.parse.urlencode({'cmd_typ': '96', 'host': host}))
        self.start_time = dict(result.result.find(attrs={'name': 'start_time'}).attrs)['value']
        # decision about host or service - they have different URLs
        if service == '':
            # host
            cmd_typ = '96'
        else:
            # service @ host
            cmd_typ = '7'
        # ignore empty service in case of rechecking a host
        cgi_data = urllib.parse.urlencode([('cmd_typ', cmd_typ),
                                           ('cmd_mod', '2'),
                                           ('host', host),
                                           ('service', service),
                                           ('start_time', self.start_time),
                                           ('force_check', 'on'),
                                           ('btnSubmit', 'Commit')])
        # execute POST request
        self.FetchURL(self.monitor_cgi_url + '/cmd.cgi', giveback='raw', cgi_data=cgi_data)

    def set_acknowledge(self, info_dict):
        '''
            different monitors might have different implementations of _set_acknowledge
        '''
        if info_dict['acknowledge_all_services'] is True:
            all_services = info_dict['all_services']
        else:
            all_services = []
        self._set_acknowledge(info_dict['host'],
                              info_dict['service'],
                              info_dict['author'],
                              info_dict['comment'],
                              info_dict['sticky'],
                              info_dict['notify'],
                              info_dict['persistent'],
                              all_services)

        # refresh immediately according to https://github.com/HenriWahl/Nagstamon/issues/86
        # ##self.thread.doRefresh = True

    def _set_acknowledge(self, host, service, author, comment, sticky, notify, persistent, all_services=[]):
        '''
            send acknowledge to monitor server - might be different on every monitor type
        '''

        url = self.monitor_cgi_url + '/cmd.cgi'

        # the following flags apply to hosts and services
        #
        # according to sf.net bug #3304098 (https://sourceforge.net/tracker/?func=detail&atid=1101370&aid=3304098&group_id=236865)
        # the send_notification-flag must not exist if it is set to 'off', otherwise
        # the Nagios core interpretes it as set, regardless its real value
        #
        # for whatever silly reason Icinga depends on the correct order of submitted form items...
        # see sf.net bug 3428844
        #
        # Thanks to Icinga ORDER OF ARGUMENTS IS IMPORTANT HERE!
        #
        cgi_data = OrderedDict()
        if service == '':
            cgi_data['cmd_typ'] = '33'
        else:
            cgi_data['cmd_typ'] = '34'
        cgi_data['cmd_mod'] = '2'
        cgi_data['host'] = host
        if service != '':
            cgi_data['service'] = service
        cgi_data['com_author'] = author
        cgi_data['com_data'] = comment
        cgi_data['btnSubmit'] = 'Commit'
        if notify is True:
            cgi_data['send_notification'] = 'on'
        if persistent is True:
            cgi_data['persistent'] = 'on'
        if sticky is True:
            cgi_data['sticky_ack'] = 'on'

        self.FetchURL(url, giveback='raw', cgi_data=cgi_data)

        # acknowledge all services on a host
        if len(all_services) > 0:
            for s in all_services:
                cgi_data['cmd_typ'] = '34'
                cgi_data['service'] = s
                self.FetchURL(url, giveback='raw', cgi_data=cgi_data)

    def set_downtime(self, info_dict):
        '''
            different monitors might have different implementations of _set_downtime
        '''
        self._set_downtime(info_dict['host'],
                           info_dict['service'],
                           info_dict['author'],
                           info_dict['comment'],
                           info_dict['fixed'],
                           info_dict['start_time'],
                           info_dict['end_time'],
                           info_dict['hours'],
                           info_dict['minutes'])

    def _set_downtime(self, host, service, author, comment, fixed, start_time, end_time, hours, minutes):
        '''
            finally send downtime command to monitor server
        '''
        url = self.monitor_cgi_url + '/cmd.cgi'

        # for some reason Icinga is very fastidiuos about the order of CGI arguments, so please
        # here we go... it took DAYS :-(
        cgi_data = OrderedDict()
        if service == '':
            cgi_data['cmd_typ'] = '55'
        else:
            cgi_data['cmd_typ'] = '56'
        cgi_data['cmd_mod'] = '2'
        cgi_data['trigger'] = '0'
        cgi_data['host'] = host
        if service != '':
            cgi_data['service'] = service
        cgi_data['com_author'] = author
        cgi_data['com_data'] = comment
        cgi_data['fixed'] = fixed
        cgi_data['start_time'] = start_time
        cgi_data['end_time'] = end_time
        cgi_data['hours'] = hours
        cgi_data['minutes'] = minutes
        cgi_data['btnSubmit'] = 'Commit'

        # running remote cgi command
        self.FetchURL(url, giveback='raw', cgi_data=cgi_data)

    def set_submit_check_result(self, info_dict):
        """
            start specific submission part
        """
        self._set_submit_check_result(info_dict['host'],
                                      info_dict['service'],
                                      info_dict['state'],
                                      info_dict['comment'],
                                      info_dict['check_output'],
                                      info_dict['performance_data'])

    def _set_submit_check_result(self, host, service, state, comment, check_output, performance_data):
        '''
            worker for submitting check result
        '''
        url = self.monitor_cgi_url + '/cmd.cgi'

        # decision about host or service - they have different URLs
        if service == '':
            # host
            cgi_data = urllib.parse.urlencode([('cmd_typ', '87'), ('cmd_mod', '2'), ('host', host),
                                               ('plugin_state', {'up': '0', 'down': '1', 'unreachable': '2'}[state]),
                                               ('plugin_output', check_output),
                                               ('performance_data', performance_data), ('btnSubmit', 'Commit')])
            self.FetchURL(url, giveback='raw', cgi_data=cgi_data)

        if service != '':
            # service @ host
            cgi_data = urllib.parse.urlencode(
                [('cmd_typ', '30'), ('cmd_mod', '2'), ('host', host), ('service', service),
                 ('plugin_state', {'ok': '0', 'warning': '1', 'critical': '2', 'unknown': '3'}[state]),
                 ('plugin_output', check_output),
                 ('performance_data', performance_data), ('btnSubmit', 'Commit')])
            # running remote cgi command
            self.FetchURL(url, giveback='raw', cgi_data=cgi_data)

    def get_start_end(self, host):
        '''
            for GUI to get actual downtime start and end from server - they may vary so it's better to get
            directly from web interface
        '''
        try:
            result = self.FetchURL(
                self.monitor_cgi_url + '/cmd.cgi?' + urllib.parse.urlencode({'cmd_typ': '55', 'host': host}))
            start_time = dict(result.result.find(attrs={'name': 'start_time'}).attrs)['value']
            end_time = dict(result.result.find(attrs={'name': 'end_time'}).attrs)['value']
            # give values back as tuple
            return start_time, end_time
        except Exception:
            self.Error(sys.exc_info())
            return 'n/a', 'n/a'

    def open_monitor(self, host, service=''):
        '''
            open monitor from tablewidget context menu
        '''
        # only type is important so do not care of service '' in case of host monitor
        if service == '':
            typ = 1
        else:
            typ = 2
        if conf.debug_mode:
            self.Debug(server=self.get_name(), host=host, service=service,
                       debug='Open host/service monitor web page ' + self.monitor_cgi_url + '/extinfo.cgi?' + urllib.parse.urlencode(
                           {'type': typ, 'host': host, 'service': service}))
        webbrowser_open(self.monitor_cgi_url + '/extinfo.cgi?' + urllib.parse.urlencode(
            {'type': typ, 'host': host, 'service': service}))

    def open_monitor_webpage(self):
        '''
            open monitor from systray/toparea context menu
        '''

        if conf.debug_mode:
            self.Debug(server=self.get_name(),
                       debug='Open monitor web page ' + self.monitor_cgi_url)
        webbrowser_open(self.monitor_url)

    def _get_status(self):
        '''
            Get status from Nagios Server
        '''
        # create Nagios items dictionary with to lists for services and hosts
        # every list will contain a dictionary for every failed service/host
        # this dictionary is only temporarily
        nagitems = {'services': [], 'hosts': []}

        # new_hosts dictionary
        self.new_hosts = dict()

        # hosts - mostly the down ones
        # unfortunately the hosts status page has a different structure so
        # hosts must be analyzed separately
        try:
            for status_type in 'hard', 'soft':
                result = self.FetchURL(self.cgiurl_hosts[status_type])
                htobj, error, status_code = result.result, result.error, result.status_code

                # check if any error occured
                errors_occured = self.check_for_error(htobj, error, status_code)
                # if there are errors return them
                if errors_occured is not False:
                    return(errors_occured)

                # put a copy of a part of htobj into table to be able to delete htobj
                # too mnuch copy.deepcopy()s here give recursion crashs
                table = htobj('table', {'class': 'status'})[0]

                # access table rows
                # some Icinga versions have a <tbody> tag in cgi output HTML which
                # omits the <tr> tags being found
                if len(table('tbody')) == 0:
                    trs = table('tr', recursive=False)
                else:
                    tbody = table('tbody')[0]
                    trs = tbody('tr', recursive=False)

                # do some cleanup
                del result, error

                # kick out table heads
                trs.pop(0)

                # dummy tds to be deleteable
                tds = []

                for tr in trs:
                    try:
                        # ignore empty <tr> rows
                        if len(tr('td', recursive=False)) > 1:
                            n = dict()
                            # get tds in one tr
                            tds = tr('td', recursive=False)
                            # host
                            try:
                                n['host'] = str(tds[0].table.tr.td.table.tr.td.a.text)
                            except Exception:
                                n['host'] = str(nagitems[len(nagitems) - 1]['host'])
                            # status
                            n['status'] = str(tds[1].text)
                            # last_check
                            n['last_check'] = str(tds[2].text)
                            # duration
                            n['duration'] = str(tds[3].text)
                            # division between Nagios and Icinga in real life... where
                            # Nagios has only 5 columns there are 7 in Icinga 1.3...
                            # ... and 6 in Icinga 1.2 :-)
                            if len(tds) < 7:
                                # the old Nagios table
                                # status_information
                                if len(tds[4](text=not_empty)) == 0:
                                    n['status_information'] = ''
                                else:
                                    n['status_information'] = str(tds[4].text).replace('\n', ' ').strip()
                                # attempts are not shown in case of hosts so it defaults to 'n/a'
                                n['attempt'] = 'n/a'
                            else:
                                # attempts are shown for hosts
                                # to fix http://sourceforge.net/tracker/?func=detail&atid=1101370&aid=3280961&group_id=236865 .attempt needs
                                # to be stripped
                                n['attempt'] = str(tds[4].text).strip()
                                # status_information
                                if len(tds[5](text=not_empty)) == 0:
                                    n['status_information'] = ''
                                else:
                                    n['status_information'] = str(tds[5].text).replace('\n', ' ').strip()
                            # status flags
                            n['passiveonly'] = False
                            n['notifications_disabled'] = False
                            n['flapping'] = False
                            n['acknowledged'] = False
                            n['scheduled_downtime'] = False

                            # map status icons to status flags
                            icons = tds[0].findAll('img')
                            for i in icons:
                                icon = i['src'].split('/')[-1]
                                if icon in self.STATUS_MAPPING:
                                    n[self.STATUS_MAPPING[icon]] = True
                            # cleaning
                            del icons

                            # add dictionary full of information about this host item to nagitems
                            nagitems['hosts'].append(n)
                            # after collection data in nagitems create objects from its informations
                            # host objects contain service objects
                            if n['host'] not in self.new_hosts:
                                new_host = n['host']
                                self.new_hosts[new_host] = GenericHost()
                                self.new_hosts[new_host].name = n['host']
                                self.new_hosts[new_host].server = self.name
                                self.new_hosts[new_host].status = n['status']
                                self.new_hosts[new_host].last_check = n['last_check']
                                self.new_hosts[new_host].duration = n['duration']
                                self.new_hosts[new_host].attempt = n['attempt']
                                # ##self.new_hosts[new_host].status_information = n['status_information'].encode('utf-8')
                                self.new_hosts[new_host].status_information = n['status_information']
                                self.new_hosts[new_host].passiveonly = n['passiveonly']
                                self.new_hosts[new_host].notifications_disabled = n['notifications_disabled']
                                self.new_hosts[new_host].flapping = n['flapping']
                                self.new_hosts[new_host].acknowledged = n['acknowledged']
                                self.new_hosts[new_host].scheduled_downtime = n['scheduled_downtime']
                                self.new_hosts[new_host].status_type = status_type
                            del tds, n
                    except Exception:
                        self.Error(sys.exc_info())

                # do some cleanup
                htobj.decompose()
                del htobj, trs, table

        except Exception:
            # set checking flag back to False
            self.isChecking = False
            result, error = self.Error(sys.exc_info())
            return Result(result=result, error=error)

        # services
        try:
            for status_type in 'hard', 'soft':
                result = self.FetchURL(self.cgiurl_services[status_type])
                htobj, error, status_code = result.result, result.error, result.status_code

                # check if any error occured
                errors_occured = self.check_for_error(htobj, error, status_code)
                # if there are errors return them
                if errors_occured is not False:
                    return(errors_occured)

                # too much copy.deepcopy()s here give recursion crashs
                table = htobj('table', {'class': 'status'})[0]

                # some Icinga versions have a <tbody> tag in cgi output HTML which
                # omits the <tr> tags being found
                if len(table('tbody')) == 0:
                    trs = table('tr', recursive=False)
                else:
                    tbody = table('tbody')[0]
                    trs = tbody('tr', recursive=False)

                del result, error

                # kick out table heads
                trs.pop(0)

                # dummy tds to be deleteable
                tds = []

                for tr in trs:
                    try:
                        # ignore empty <tr> rows - there are a lot of them - a Nagios bug?
                        tds = tr('td', recursive=False)
                        if len(tds) > 1:
                            n = dict()
                            # host
                            # the resulting table of Nagios status.cgi table omits the
                            # hostname of a failing service if there are more than one
                            # so if the hostname is empty the nagios status item should get
                            # its hostname from the previuos item - one reason to keep 'nagitems'
                            try:
                                n['host'] = str(tds[0](text=not_empty)[0])
                            except Exception:
                                n['host'] = str(nagitems['services'][len(nagitems['services']) - 1]['host'])
                            # service
                            n['service'] = str(tds[1](text=not_empty)[0])
                            # status
                            n['status'] = str(tds[2](text=not_empty)[0])
                            # last_check
                            n['last_check'] = str(tds[3](text=not_empty)[0])
                            # duration
                            n['duration'] = str(tds[4](text=not_empty)[0])
                            # attempt
                            # to fix http://sourceforge.net/tracker/?func=detail&atid=1101370&aid=3280961&group_id=236865 .attempt needs
                            # to be stripped
                            n['attempt'] = str(tds[5](text=not_empty)[0]).strip()
                            # status_information
                            if len(tds[6](text=not_empty)) == 0:
                                n['status_information'] = ''
                            else:
                                n['status_information'] = str(tds[6].text).replace('\n',  '').strip()
                            # status flags
                            n['passiveonly'] = False
                            n['notifications_disabled'] = False
                            n['flapping'] = False
                            n['acknowledged'] = False
                            n['scheduled_downtime'] = False

                            # map status icons to status flags
                            icons = tds[1].findAll('img')
                            for i in icons:
                                icon = i['src'].split('/')[-1]
                                if icon in self.STATUS_MAPPING:
                                    n[self.STATUS_MAPPING[icon]] = True
                            # cleaning
                            del icons

                            # add dictionary full of information about this service item to nagitems - only if service
                            nagitems['services'].append(n)
                            # after collection data in nagitems create objects of its informations
                            # host objects contain service objects
                            if n['host'] not in self.new_hosts:
                                self.new_hosts[n['host']] = GenericHost()
                                self.new_hosts[n['host']].name = n['host']
                                self.new_hosts[n['host']].status = 'UP'
                                # trying to fix https://sourceforge.net/tracker/index.php?func=detail&aid=3299790&group_id=236865&atid=1101370
                                # if host is not down but in downtime or any other flag this should be evaluated too
                                # map status icons to status flags
                                icons = tds[0].findAll('img')
                                for i in icons:
                                    icon = i['src'].split('/')[-1]
                                    if icon in self.STATUS_MAPPING:
                                        self.new_hosts[n['host']].__dict__[self.STATUS_MAPPING[icon]] = True

                            # if a service does not exist create its object
                            if n['service'] not in self.new_hosts[n['host']].services:
                                new_service = n['service']
                                self.new_hosts[n['host']].services[new_service] = GenericService()
                                self.new_hosts[n['host']].services[new_service].host = n['host']
                                self.new_hosts[n['host']].services[new_service].name = n['service']
                                self.new_hosts[n['host']].services[new_service].server = self.name
                                self.new_hosts[n['host']].services[new_service].status = n['status']
                                self.new_hosts[n['host']].services[new_service].last_check = n['last_check']
                                self.new_hosts[n['host']].services[new_service].duration = n['duration']
                                self.new_hosts[n['host']].services[new_service].attempt = n['attempt']
                                self.new_hosts[n['host']].services[new_service].status_information = n['status_information']
                                self.new_hosts[n['host']].services[new_service].passiveonly = n['passiveonly']
                                self.new_hosts[n['host']].services[new_service].notifications_disabled = n[
                                    'notifications_disabled']
                                self.new_hosts[n['host']].services[new_service].flapping = n['flapping']
                                self.new_hosts[n['host']].services[new_service].acknowledged = n['acknowledged']
                                self.new_hosts[n['host']].services[new_service].scheduled_downtime = n['scheduled_downtime']
                                self.new_hosts[n['host']].services[new_service].status_type = status_type
                            del tds, n
                    except Exception:
                        self.Error(sys.exc_info())

                # do some cleanup
                htobj.decompose()
                del htobj, trs, table

        except Exception:
            # set checking flag back to False
            self.isChecking = False
            result, error = self.Error(sys.exc_info())
            return Result(result=result, error=error)

        # some cleanup
        del(nagitems)

        # dummy return in case all is OK
        return Result()

    def GetStatus(self, output=None):
        '''
            get nagios status information from cgiurl and give it back
            as dictionary
            output parameter is needed in case authentication failed so that popwin might ask for credentials
        '''

        # set checking flag to be sure only one thread cares about this server
        self.isChecking = True

        # check if server is enabled, if not, do not get any status
        if self.enabled is False:
            self.worst_status_diff = 'UP'
            self.isChecking = False
            return Result()

        # initialize HTTP first
        self.init_HTTP()

        # get all trouble hosts/services from server specific _get_status()
        status = self._get_status()

        if status is not None:
            self.status = status.result
            self.status_description = status.error
            self.status_code = status.status_code
        else:
            return Result()

        # some monitor server seem to have a problem with too short intervals
        # and sometimes send a bad status line which would result in a misleading
        # ERROR display - it seems safe to ignore these errors
        # see https://github.com/HenriWahl/Nagstamon/issues/207
        # Update: Another strange error to ignore is ConnectionResetError
        # see https://github.com/HenriWahl/Nagstamon/issues/295
        if 'BadStatusLine' in self.status_description or\
           'ConnectionResetError' in self.status_description:
            self.status_description = ''
            self.isChecking = False
            return Result(result=self.status,
                          error=self.status_description,
                          status_code=self.status_code)

        if (self.status == 'ERROR' or
         self.status_description != '' or
         self.status_code >= 400):

            # ask for password if authorization failed
            if 'HTTP Error 401' in self.status_description or \
               'HTTP Error 403' in self.status_description or \
               'HTTP Error 500' in self.status_description or \
               'bad session id' in self.status_description.lower() or \
               'login failed' in self.status_description.lower() or \
               self.status_code in self.STATUS_CODES_NO_AUTH:
                if conf.servers[self.name].enabled is True:
                    # needed to get valid credentials
                    self.refresh_authentication = True
                    # clean existent authentication
                    self.reset_HTTP()
                    self.init_HTTP()
                    status = self._get_status()
                    self.status = status.result
                    self.status_description = status.error
                    self.status_code = status.status_code
                    return(status)
            else:
                self.isChecking = False
                return Result(result=self.status,
                              error=self.status_description,
                              status_code=self.status_code)

        # no new authentication needed
        self.refresh_authentication = False

        # this part has been before in GUI.RefreshDisplay() - wrong place, here it needs to be reset
        # self.nagitems_filtered = {'services': {'CRITICAL': [], 'WARNING': [], 'UNKNOWN': []},
                # 'hosts': {'DOWN': [], 'UNREACHABLE': []}}

        self.nagitems_filtered = {'services': {'DISASTER': [], 'CRITICAL': [], 'HIGH': [],
            'AVERAGE': [], 'WARNING': [], 'INFORMATION': [], 'UNKNOWN': []},
            'hosts': {'DOWN': [], 'UNREACHABLE': []}}

        # initialize counts for various service/hosts states
        # count them with every miserable host/service respective to their meaning
        self.down = 0
        self.unreachable = 0
        self.unknown = 0
        self.critical = 0
        self.warning = 0
        # zabbix support
        self.information = 0
        self.average = 0
        self.high = 0
        self.disaster = 0

        for host in self.new_hosts.values():
            # Don't enter the loop if we don't have a problem. Jump down to your problem services
            if not host.status == 'UP':
                # add hostname for sorting
                host.host = host.name
                # Some generic filters
                if host.acknowledged is True and conf.filter_acknowledged_hosts_services is True:
                    if conf.debug_mode:
                        self.Debug(server=self.get_name(), debug='Filter: ACKNOWLEDGED ' + str(host.name))
                    host.visible = False

                if host.notifications_disabled is True and\
                        conf.filter_hosts_services_disabled_notifications is True:
                    if conf.debug_mode:
                        self.Debug(server=self.get_name(), debug='Filter: NOTIFICATIONS ' + str(host.name))
                    host.visible = False

                if host.passiveonly is True and conf.filter_hosts_services_disabled_checks is True:
                    if conf.debug_mode:
                        self.Debug(server=self.get_name(), debug='Filter: PASSIVEONLY ' + str(host.name))
                    host.visible = False

                if host.scheduled_downtime is True and conf.filter_hosts_services_maintenance is True:
                    if conf.debug_mode:
                        self.Debug(server=self.get_name(), debug='Filter: DOWNTIME ' + str(host.name))
                    host.visible = False

                if host.flapping is True and conf.filter_all_flapping_hosts is True:
                    if conf.debug_mode:
                        self.Debug(server=self.get_name(), debug='Filter: FLAPPING HOST ' + str(host.name))
                    host.visible = False

                # Check_MK and OP5 do not show the status_type so their host.status_type will be empty
                if host.status_type != '':
                    if conf.filter_hosts_in_soft_state is True and host.status_type == 'soft':
                        if conf.debug_mode:
                            self.Debug(server=self.get_name(), debug='Filter: SOFT STATE ' + str(host.name))
                        host.visible = False

                if host_is_filtered_out_by_re(host.name, conf) is True:
                    if conf.debug_mode:
                        self.Debug(server=self.get_name(), debug='Filter: REGEXP ' + str(host.name))
                    host.visible = False

                if StatusInformationIsFilteredOutByRE(host.status_information, conf) is True:
                    if conf.debug_mode:
                        self.Debug(server=self.get_name(), debug='Filter: REGEXP ' + str(host.name))
                    host.visible = False

                # The Criticality filter can be used only with centreon objects. Other objects don't have the criticality attribute.
                if self.type == 'Centreon':
                    if CriticalityIsFilteredOutByRE(host.criticality, conf):
                        if conf.debug_mode:
                            self.Debug(server=self.get_name(), debug='Filter: REGEXP Criticality ' + str(host.name))
                        host.visible = False

                # Finegrain for the specific state
                if host.status == 'DOWN':
                    if conf.filter_all_down_hosts is True:
                        if conf.debug_mode:
                            self.Debug(server=self.get_name(), debug='Filter: DOWN ' + str(host.name))
                        host.visible = False

                    if host.visible:
                        self.nagitems_filtered['hosts']['DOWN'].append(host)
                        self.down += 1

                if host.status == 'UNREACHABLE':
                    if conf.filter_all_unreachable_hosts is True:
                        if conf.debug_mode:
                            self.Debug(server=self.get_name(), debug='Filter: UNREACHABLE ' + str(host.name))
                        host.visible = False

                    if host.visible:
                        self.nagitems_filtered['hosts']['UNREACHABLE'].append(host)
                        self.unreachable += 1

                # Add host flags for status icons in treeview
                if host.acknowledged:
                    host.host_flags += 'A'
                if host.scheduled_downtime:
                    host.host_flags += 'D'
                if host.flapping:
                    host.host_flags += 'F'
                if host.passiveonly:
                    host.host_flags += 'P'

            for service in host.services.values():
                # add service name for sorting
                service.service = service.name
                # Some generic filtering
                if service.acknowledged is True and conf.filter_acknowledged_hosts_services is True:
                    if conf.debug_mode:
                        self.Debug(server=self.get_name(),
                                   debug='Filter: ACKNOWLEDGED ' + str(host.name) + ';' + str(service.name))
                    service.visible = False

                if service.notifications_disabled is True and\
                        conf.filter_hosts_services_disabled_notifications is True:
                    if conf.debug_mode:
                        self.Debug(server=self.get_name(),
                                   debug='Filter: NOTIFICATIONS ' + str(host.name) + ';' + str(service.name))

                    service.visible = False

                if service.passiveonly is True and conf.filter_hosts_services_disabled_checks is True:
                    if conf.debug_mode:
                        self.Debug(server=self.get_name(),
                                   debug='Filter: PASSIVEONLY ' + str(host.name) + ';' + str(service.name))
                    service.visible = False

                if service.scheduled_downtime is True and conf.filter_hosts_services_maintenance is True:
                    if conf.debug_mode:
                        self.Debug(server=self.get_name(),
                                   debug='Filter: DOWNTIME ' + str(host.name) + ';' + str(service.name))
                    service.visible = False

                if service.flapping is True and conf.filter_all_flapping_services is True:
                    if conf.debug_mode:
                        self.Debug(server=self.get_name(),
                                   debug='Filter: FLAPPING SERVICE ' + str(host.name) + ';' + str(service.name))
                    service.visible = False

                if host.scheduled_downtime is True and conf.filter_services_on_hosts_in_maintenance is True:
                    if conf.debug_mode:
                        self.Debug(server=self.get_name(),
                                   debug='Filter: Service on host in DOWNTIME ' + str(host.name) + ';' + str(
                                       service.name))
                    service.visible = False

                if host.acknowledged is True and conf.filter_services_on_acknowledged_hosts is True:
                    if conf.debug_mode:
                        self.Debug(server=self.get_name(),
                                   debug='Filter: Service on acknowledged host' + str(host.name) + ';' + str(
                                       service.name))
                    service.visible = False

                if host.status == 'DOWN' and conf.filter_services_on_down_hosts is True:
                    if conf.debug_mode:
                        self.Debug(server=self.get_name(),
                                   debug='Filter: Service on host in DOWN ' + str(host.name) + ';' + str(service.name))
                    service.visible = False

                if host.status == 'UNREACHABLE' and conf.filter_services_on_unreachable_hosts is True:
                    if conf.debug_mode:
                        self.Debug(server=self.get_name(),
                                   debug='Filter: Service on host in UNREACHABLE ' + str(host.name) + ';' + str(
                                       service.name))
                    service.visible = False

                # Check_MK and OP5 do not show the status_type so their host.status_type will be empty
                if service.status_type != '':
                    if conf.filter_services_in_soft_state is True and service.status_type == 'soft':
                        if conf.debug_mode:
                            self.Debug(server=self.get_name(),
                                       debug='Filter: SOFT STATE ' + str(host.name) + ';' + str(service.name))
                        service.visible = False
                else:
                    if len(service.attempt) < 3:
                        service.visible = True
                    elif len(service.attempt) == 3:
                        # the old, actually wrong, behaviour
                        real_attempt, max_attempt = service.attempt.split('/')
                        if real_attempt != max_attempt and conf.filter_services_in_soft_state is True:
                            if conf.debug_mode:
                                self.Debug(server=self.get_name(),
                                           debug='Filter: SOFT STATE ' + str(host.name) + ';' + str(service.name))
                            service.visible = False

                if host_is_filtered_out_by_re(host.name, conf) is True:
                    if conf.debug_mode:
                        self.Debug(server=self.get_name(),
                                   debug='Filter: REGEXP ' + str(host.name) + ';' + str(service.name))
                    service.visible = False

                if ServiceIsFilteredOutByRE(service.get_name(), conf) is True:
                    if conf.debug_mode:
                        self.Debug(server=self.get_name(),
                                   debug='Filter: REGEXP ' + str(host.name) + ';' + str(service.name))
                    service.visible = False

                if StatusInformationIsFilteredOutByRE(service.status_information, conf) is True:
                    if conf.debug_mode:
                        self.Debug(server=self.get_name(),
                                   debug='Filter: REGEXP ' + str(host.name) + ';' + str(service.name))
                    service.visible = False

                # The Criticality filter can be used only with centreon objects. Other objects don't have the criticality attribute.
                if self.type == 'Centreon':
                    if CriticalityIsFilteredOutByRE(service.criticality, conf):
                        if conf.debug_mode:
                            self.Debug(server=self.get_name(), debug='Filter: REGEXP Criticality %s;%s %s' % (
                                (str(host.name), str(service.name), str(service.criticality))))
                        service.visible = False

                # Finegrain for the specific state
                if service.visible:
                    if service.status == 'DISASTER':
                        if conf.filter_all_disaster_services is True:
                            if conf.debug_mode:
                                self.Debug(server=self.get_name(),
                                           debug='Filter: DISASTER ' + str(host.name) + ';' + str(service.name))
                            service.visible = False
                        else:
                            self.nagitems_filtered['services']['DISASTER'].append(service)
                            self.disaster += 1

                    if service.status == 'CRITICAL':
                        if conf.filter_all_critical_services is True:
                            if conf.debug_mode:
                                self.Debug(server=self.get_name(),
                                           debug='Filter: CRITICAL ' + str(host.name) + ';' + str(service.name))
                            service.visible = False
                        else:
                            self.nagitems_filtered['services']['CRITICAL'].append(service)
                            self.critical += 1

                    if service.status == 'HIGH':
                        if conf.filter_all_high_services is True:
                            if conf.debug_mode:
                                self.Debug(server=self.get_name(),
                                           debug='Filter: HIGH ' + str(host.name) + ';' + str(service.name))
                            service.visible = False
                        else:
                            self.nagitems_filtered['services']['HIGH'].append(service)
                            self.high += 1

                    if service.status == 'AVERAGE':
                        if conf.filter_all_average_services is True:
                            if conf.debug_mode:
                                self.Debug(server=self.get_name(),
                                           debug='Filter: AVERAGE ' + str(host.name) + ';' + str(service.name))
                            service.visible = False
                        else:
                            self.nagitems_filtered['services']['AVERAGE'].append(service)
                            self.average += 1

                    if service.status == 'WARNING':
                        if conf.filter_all_warning_services is True:
                            if conf.debug_mode:
                                self.Debug(server=self.get_name(),
                                           debug='Filter: WARNING ' + str(host.name) + ';' + str(service.name))
                            service.visible = False
                        else:
                            self.nagitems_filtered['services']['WARNING'].append(service)
                            self.warning += 1

                    if service.status == 'INFORMATION':
                        if conf.filter_all_information_services is True:
                            if conf.debug_mode:
                                self.Debug(server=self.get_name(),
                                           debug='Filter: INFORMATION ' + str(host.name) + ';' + str(service.name))
                            service.visible = False
                        else:
                            self.nagitems_filtered['services']['INFORMATION'].append(service)
                            self.information += 1

                    if service.status == 'UNKNOWN':
                        if conf.filter_all_unknown_services is True:
                            if conf.debug_mode:
                                self.Debug(server=self.get_name(),
                                           debug='Filter: UNKNOWN ' + str(host.name) + ';' + str(service.name))
                            service.visible = False
                        else:
                            self.nagitems_filtered['services']['UNKNOWN'].append(service)
                            self.unknown += 1

                    # zabbix support
                    if service.status == "INFORMATION":
                        if conf.filter_all_unknown_services is True:
                            if conf.debug_mode:
                                self.Debug(server=self.get_name(),
                                        debug="Filter: INFORMATION " + str(host.name) + ";" + str(service.name))
                                service.visible = False
                            else:
                                self.nagitems_filtered["services"]["INFORMATION"].append(service)
                                self.informations += 1

                    if service.status == "AVERAGE":
                        if conf.filter_all_unknown_services is True:
                            if conf.debug_mode:
                                self.Debug(server=self.get_name(),
                                        debug="Filter: AVERAGE " + str(host.name) + ";" + str(service.name))
                                service.visible = False
                            else:
                                self.nagitems_filtered["services"]["AVERAGE"].append(service)
                                self.average += 1

                    if service.status == "HIGH":
                        if conf.filter_all_unknown_services is True:
                            if conf.debug_mode:
                                self.Debug(server=self.get_name(),
                                        debug="Filter: HIGH " + str(host.name) + ";" + str(service.name))
                                service.visible = False
                            else:
                                self.nagitems_filtered["services"]["HIGH"].append(service)
                                self.high += 1

                    if service.status == "DISASTER":
                        if conf.filter_all_unknown_services is True:
                            if conf.debug_mode:
                                self.Debug(server=self.get_name(),
                                        debug="Filter: DISASTER " + str(host.name) + ";" + str(service.name))
                                service.visible = False
                            else:
                                self.nagitems_filtered["services"]["DISASTER"].append(service)
                                self.disaster += 1

                # Add service flags for status icons in treeview
                if service.acknowledged:
                    service.service_flags += 'A'
                if service.scheduled_downtime:
                    service.service_flags += 'D'
                if service.flapping:
                    service.service_flags += 'F'
                if service.passiveonly:
                    service.service_flags += 'P'

                # Add host of service flags for status icons in treeview
                if host.acknowledged:
                    service.host_flags += 'A'
                if host.scheduled_downtime:
                    service.host_flags += 'D'
                if host.flapping:
                    service.host_flags += 'F'
                if host.passiveonly:
                    service.host_flags += 'P'

        # find out if there has been some status change to notify user
        # compare sorted lists of filtered nagios items
        new_nagitems_filtered_list = []

        for i in self.nagitems_filtered['hosts'].values():
            for h in i:
                new_nagitems_filtered_list.append((h.name, h.status))
        for i in self.nagitems_filtered['services'].values():
            for s in i:
                new_nagitems_filtered_list.append((s.host, s.name, s.status))

        # sort for better comparison
        new_nagitems_filtered_list.sort()

        # in the following lines worst_status_diff only changes from UP to another value if there was some change in the
        # worst status - if it is the same as before it will just keep UP
        # if both lists are identical there was no status change
        if (self.nagitems_filtered_list == new_nagitems_filtered_list):
            self.worst_status_diff = 'UP'
        else:
            # if the new list is shorter than the first and there are no different hosts
            # there one host/service must have been recovered, which is not worth a notification
            diff = []
            for i in new_nagitems_filtered_list:
                if i not in self.nagitems_filtered_list:
                    # collect differences
                    diff.append(i)
            if len(diff) == 0:
                self.worst_status_diff = 'UP'
            else:
                # if there are different hosts/services in list of new hosts there must be a notification
                # get list of states for comparison
                diff_states = []
                for d in diff:
                    diff_states.append(d[-1])
                # temporary worst state index
                worst = 0
                for d in diff_states:
                    # only check worst state if it is valid
                    if d in STATES:
                        if STATES.index(d) > worst:
                            worst = STATES.index(d)

                # final worst state is one of the predefined states
                self.worst_status_diff = STATES[worst]

        # get the current worst state, needed at least for systraystatusicon
        self.worst_status_current = 'UP'
        if self.down > 0:
            self.worst_status_current = 'DOWN'
        elif self.unreachable > 0:
            self.worst_status_current = 'UNREACHABLE'
        elif self.disaster > 0:
            self.worst_status_current = 'DISASTER'
        elif self.critical > 0:
            self.worst_status_current = 'CRITICAL'
        elif self.high > 0:
            self.worst_status_current = 'HIGH'
        elif self.average > 0:
            self.worst_status_current = 'AVERAGE'
        elif self.warning > 0:
            self.worst_status_current = 'WARNING'
        elif self.information > 0:
            self.worst_status_current = 'INFORMATION'
        elif self.unknown > 0:
            self.worst_status_current = 'UNKNOWN'

        # when everything is OK set this flag for GUI to evaluate
        if self.down == 0 and\
           self.unreachable == 0 and\
           self.disaster == 0 and\
           self.unknown == 0 and\
           self.critical == 0 and\
           self.high == 0 and\
           self.average == 0 and\
           self.warning == 0 and\
           self.information == 0:
            self.all_ok = True
        else:
            self.all_ok = False

        # copy of listed nagitems for next comparison
        self.nagitems_filtered_list = copy.deepcopy(new_nagitems_filtered_list)
        del new_nagitems_filtered_list

        # put new informations into respective dictionaries
        self.hosts = copy.deepcopy(self.new_hosts)
        self.new_hosts.clear()

        # taken from GUI.RefreshDisplay() - get event history for notification
        # first clear current events
        self.events_current.clear()
        # get all nagitems
        for host in self.hosts.values():
            if not host.status == 'UP':
                # only if host is not filtered out add it to current events
                # the boolean is meaningless for current events
                if host.visible:
                    self.events_current[host.get_hash()] = True
            for service in host.services.values():
                # same for services of host
                if service.visible:
                    self.events_current[service.get_hash()] = True

        # check if some cached event still is relevant - kick it out if not
        for event in list(self.events_history.keys()):
            if event not in self.events_current.keys():
                self.events_history.pop(event)
                self.events_notification.pop(event)

        # if some current event is not yet in event cache add it and mark it as fresh (=True)
        for event in list(self.events_current.keys()):
            if event not in self.events_history.keys() and conf.highlight_new_events:
                self.events_history[event] = True
                self.events_notification[event] = True

        # after all checks are done unset checking flag
        self.isChecking = False

        # return True if all worked well
        return Result()

    def FetchURL(self, url, giveback='obj', cgi_data=None, no_auth=False, multipart=False):
        '''
            get content of given url, cgi_data only used if present
            'obj' FetchURL gives back a dict full of miserable hosts/services,
            'xml' giving back as objectified xml
            'raw' it gives back pure HTML - useful for finding out IP or new version
            existence of cgi_data forces urllib to use POST instead of GET requests
            NEW: gives back a list containing result and, if necessary, a more clear error description
        '''

        # run this method which checks itself if there is some action to take for initializing connection
        # if no_auth is true do not use Auth headers, used by check for new version
        try:
            try:
                # debug
                if conf.debug_mode is True:
                    self.Debug(server=self.get_name(), debug='FetchURL: ' + url + ' CGI Data: ' + str(cgi_data))

                # use session only for connections to monitor servers, other requests like looking for updates
                # should go out without credentials
                if no_auth is False:
                    # most requests come without multipart/form-data
                    if multipart is False:
                        if cgi_data is None:
                            # response = self.session.get(url, timeout=30)
                            response = self.session.get(url, timeout=self.timeout)
                        else:
                            # response = self.session.post(url, data=cgi_data, timeout=30)
                            response = self.session.post(url, data=cgi_data, timeout=self.timeout)
                    else:
                        # Check_MK and Opsview need multipart/form-data encoding
                        # http://stackoverflow.com/questions/23120974/python-requests-post-multipart-form-data-without-filename-in-http-request#23131823
                        form_data = dict()
                        for key in cgi_data:
                            form_data[key] = (None, cgi_data[key])

                        # get response with cgi_data encodes as files
                        response = self.session.post(url, files=form_data, timeout=self.timeout)
                else:
                    # send request without authentication data
                    temporary_session = requests.Session()
                    temporary_session.headers['User-Agent'] = self.USER_AGENT

                    # add proxy information if necessary
                    self.proxify(temporary_session)

                    # default to not check TLS validity for temporary sessions
                    temporary_session.verify = False

                    # most requests come without multipart/form-data
                    if multipart is False:
                        if cgi_data is None:
                            # response = temporary_session.get(url, timeout=30)
                            response = temporary_session.get(url, timeout=self.timeout)
                        else:
                            # response = temporary_session.post(url, data=cgi_data, timeout=30)
                            response = temporary_session.post(url, data=cgi_data, timeout=self.timeout)
                    else:
                        # Check_MK and Opsview nees multipart/form-data encoding
                        # http://stackoverflow.com/questions/23120974/python-requests-post-multipart-form-data-without-filename-in-http-request#23131823
                        form_data = dict()
                        for key in cgi_data:
                            form_data[key] = (None, cgi_data[key])
                        # get response with cgi_data encodes as files
                        # response = temporary_session.post(url, files=form_data, timeout=30)
                        response = temporary_session.post(url, files=form_data, timeout=self.timeout)

                    # cleanup
                    del temporary_session

            except Exception:
                traceback.print_exc(file=sys.stdout)
                result, error = self.Error(sys.exc_info())
                return Result(result=result, error=error, status_code=-1)

            # give back pure HTML or XML in case giveback is 'raw'
            if giveback == 'raw':
                # .text gives content in unicode
                return Result(result=response.text,
                              status_code=response.status_code)

            # objectified HTML
            if giveback == 'obj':
                yummysoup = BeautifulSoup(response.text, 'html.parser')
                return Result(result=yummysoup, status_code=response.status_code)

            # objectified generic XML, valid at least for Opsview and Centreon
            elif giveback == 'xml':
                xmlobj = BeautifulSoup(response.text, 'html.parser')
                return Result(result=xmlobj,
                              status_code=response.status_code)

        except Exception:
            traceback.print_exc(file=sys.stdout)

            result, error = self.Error(sys.exc_info())
            return Result(result=result, error=error, status_code=response.status_code)

        result, error = self.Error(sys.exc_info())

        return Result(result=result, error=error, status_code=response.status_code)

    def GetHost(self, host):
        '''
            find out ip or hostname of given host to access hosts/devices which do not appear in DNS but
            have their ip saved in Nagios
        '''

        # the fasted method is taking hostname as used in monitor
        if conf.connect_by_host is True or host == '':
            return Result(result=host)

        # initialize ip string
        ip = ''

        # glue nagios cgi url and hostinfo
        cgiurl_host = self.monitor_cgi_url + '/extinfo.cgi?type=1&host=' + host

        # get host info
        result = self.FetchURL(cgiurl_host, giveback='obj')
        htobj = result.result

        try:
            # take ip from html soup
            ip = htobj.findAll(name='div', attrs={'class': 'data'})[-1].text

            # workaround for URL-ified IP as described in SF bug 2967416
            # https://sourceforge.net/tracker/?func=detail&aid=2967416&group_id=236865&atid=1101370
            if '://' in ip:
                ip = ip.split('://')[1]

            # last-minute-workaround for https://github.com/HenriWahl/Nagstamon/issues/48
            if ',' in ip:
                ip = ip.split(',')[0]

            # print IP in debug mode
            if conf.debug_mode is True:
                self.Debug(server=self.get_name(), host=host, debug='IP of %s:' % (host) + ' ' + ip)
            # when connection by DNS is not configured do it by IP
            if conf.connect_by_dns is True:
                # try to get DNS name for ip, if not available use ip
                try:
                    address = socket.gethostbyaddr(ip)[0]
                except socket.error:
                    address = ip
            else:
                address = ip
        except Exception:
            result, error = self.Error(sys.exc_info())
            return Result(result=result, error=error)

        # do some cleanup
        del htobj

        # give back host or ip
        return Result(result=address)

    def GetItemsGenerator(self):
        '''
            Generator for plain listing of all filtered items, used in QUI for tableview
        '''

        # reset number of filtered items
        self.nagitems_filtered_count = 0

        for state in self.nagitems_filtered['hosts'].values():
            for host in state:
                # increase number of items for use in table
                self.nagitems_filtered_count += 1
                yield (host)

        for state in self.nagitems_filtered['services'].values():
            for service in state:
                # increase number of items for use in table
                self.nagitems_filtered_count += 1
                yield (service)

    def Hook(self):
        '''
            allows to add some extra actions for a monitor server to be executed in RefreshLoop
            inspired by Centreon and its seemingly Alzheimer disease regarding session ID/Cookie/whatever
        '''
        pass

    def Error(self, error):
        '''
            Handle errors somehow - print them or later log them into not yet existing log file
        '''
        if conf.debug_mode:
            debug = ''
            for line in traceback.format_exception(error[0], error[1], error[2], 5):
                debug += line
            self.Debug(server=self.get_name(), debug=debug, head='ERROR')

        return ['ERROR', traceback.format_exception_only(error[0], error[1])[0]]

    def Debug(self, server='', host='', service='', debug='', head='DEBUG'):
        '''
            centralized debugging
        '''

        # initialize items in line to be logged
        log_line = [head + ':', str(datetime.datetime.now())]
        if server != '':
            log_line.append(server)
        if host != '':
            log_line.append(host)
        if service != '':
            log_line.append(service)
        if debug != '':
            log_line.append(debug)

        # put debug info into debug queue
        debug_queue.append(' '.join(log_line))

    def get_events_history_count(self):
        """
            return number of unseen events - those which are set True as unseen
        """
        return(len(list((e for e in self.events_history if self.events_history[e] is True))))

    def check_for_error(self, result, error, status_code):
        """
            check if any error occured - if so, return error
        """
        if error != '' or status_code > 400:
            return(Result(result=copy.deepcopy(result),
                          error=copy.deepcopy(error),
                          status_code=copy.deepcopy(status_code)))
        else:
            return(False)<|MERGE_RESOLUTION|>--- conflicted
+++ resolved
@@ -21,13 +21,8 @@
 import requests_kerberos
 # disable annoying InsecureRequestWarning warnings
 try:
-<<<<<<< HEAD
     requests.packages.urllib3.disable_warnings(requests.packages.urllib3.exceptions.InsecureRequestWarning)
 except:
-=======
-    requests.packages.urllib3.disable_warnings()
-except Exception:
->>>>>>> bfb71f66
     # older requests version might not have the packages submodule
     # for example the one in Ubuntu 14.04
     pass
